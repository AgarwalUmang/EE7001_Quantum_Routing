--- conflicted
+++ resolved
@@ -18,19 +18,7 @@
     from .entity import Entity
 
 from .eventlist import EventList
-<<<<<<< HEAD
-from .quantum_manager import (QuantumManagerKet,
-                              QuantumManagerDensity,
-                              QuantumManagerDensityFock,
-                              QuantumManagerBellDiagonal,
-                              KET_STATE_FORMALISM,
-                              DENSITY_MATRIX_FORMALISM,
-                              FOCK_DENSITY_MATRIX_FORMALISM,
-                              BELL_DIAGONAL_STATE_FORMALISM)
-=======
 from .quantum_manager import (QuantumFactory, KET_STATE_FORMALISM)
-from ..constants import *
->>>>>>> 9623829f
 from ..utils import log
 
 # for timeline formatting
