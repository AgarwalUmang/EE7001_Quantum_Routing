from typing import List

from mpi4py import MPI
from time import time

from .timeline import Timeline
from .event import Event
from .quantum_manager import KET_STATE_FORMALISM
from .quantum_manager_client import QuantumManagerClient
from .quantum_manager import KET_STATE_FORMALISM


class ParallelTimeline(Timeline):
    """Class for a simulation timeline with parallel computation.

    The Parallel Timeline acts behaves similarly to the Timeline class, maintianing and executing a queue of events.
    There is one Parallel Timeline per simulation process.
    Each timeline controls a subset of the simulated network nodes.
    For events executed on nodes belonging to other timelines, an event buffer is maintained.
    These buffers are exchanged between timelines at regular synchronization intervals.
    All Parallel Timelines in a simulation communicate with a Quantum Manager Server for shared quantum states.

    Attributes:
        id (int): rank of MPI process running the Parallel Timeline instance.
        foreign_entities (Dict[str, int]): mapping of object names on other processes to process id.
        event_buffer(List[List[Event]]): stores events for execution on foreign entities; swapped during synchronization.
        lookahead (int): defines width of time window for execution (simulation time between synchronization).
        quantum_manager (QuantumManagerClient): local quantum manager client to communicate with server.
    """

<<<<<<< HEAD
    def __init__(self, lookahead: int, stop_time=float('inf'), formalism=KET_STATE_FORMALISM,
=======
    def __init__(self, lookahead: int, stop_time=float('inf'),
                 formalism=KET_STATE_FORMALISM,
>>>>>>> 0d5ce43b
                 qm_ip=None, qm_port=None):
        """Constructor for the ParallelTimeline class.

        Also creates a quantum manager client, unless `qm_ip` and `qm_port` are both set to None.

        Args:
            lookahead (int): sets the timeline lookahead time.
            stop_time (int): stop (simulation) time of simulation (default inf).
            formalism (str): formalism to use for storing quantum states (default 'KET').
            qm_ip (str): IP address for the quantum manager server (default None).
            qm_port (int): port to connect to for quantum manager server (default None).
        """

        super(ParallelTimeline, self).__init__(stop_time, formalism)

        self.id = MPI.COMM_WORLD.Get_rank()
        self.foreign_entities = {}
        self.event_buffer = [[] for _ in range(MPI.COMM_WORLD.Get_size())]
        self.lookahead = lookahead
        if qm_ip is not None and qm_port is not None:
            self.quantum_manager = QuantumManagerClient(formalism, qm_ip, qm_port)

        self.show_progress = False

        self.buffer_min_ts = float('inf')

        self.sync_counter = 0
        self.exchange_counter = 0
        self.computing_time = 0
        self.communication_time = 0

    def schedule(self, event: 'Event'):
        """Method to schedule an event."""

        if type(event.process.owner) is str \
                and event.process.owner in self.foreign_entities:
            self.buffer_min_ts = min(self.buffer_min_ts, event.time)
            tl_id = self.foreign_entities[event.process.owner]
            self.event_buffer[tl_id].append(event)
            self.schedule_counter += 1
        else:
            super(ParallelTimeline, self).schedule(event)

    def top_time(self) -> float:
        """Method to get the timestamp of the soonest event in the local queue.

        Used for the conservative synchronization algorithm.
        If the event queue is empty, returns infinity.
        """

        if len(self.events) > 0:
            return self.events.top().time
        else:
            return float('inf')

    def run(self):
        while self.time < self.stop_time:
            tick = time()
            min_time = min(self.buffer_min_ts, self.top_time())
            for buf in self.event_buffer:
                buf.append(min_time)
            inbox = MPI.COMM_WORLD.alltoall(self.event_buffer)
            self.communication_time += time() - tick

            for buff in self.event_buffer:
                buff.clear()
            self.buffer_min_ts = float('inf')

            for events in inbox:
                min_time = min(min_time, events.pop())
                for event in events:
                    self.exchange_counter += 1
                    self.schedule(event)

            assert min_time >= self.time

            if min_time >= self.stop_time:
                break

            self.sync_counter += 1

            sync_time = min(min_time + self.lookahead, self.stop_time)
            self.time = min_time

            tick = time()
            while len(self.events) > 0 and self.events.top().time < sync_time:
                event = self.events.pop()
                if event.is_invalid():
                    continue
                assert self.time <= event.time, "invalid event time for process scheduled on " + str(
                    event.process.owner)
                self.time = event.time
                event.process.run()
                self.run_counter += 1
            if isinstance(self.quantum_manager, QuantumManagerClient):
                self.quantum_manager.flush_before_sync()
            self.computing_time += time() - tick

    def add_foreign_entity(self, entity_name: str, foreign_id: int):
        """Adds the name of an entity on another parallel timeline.

        Args:
            entity_name (str): name of the entity on another parallel timeline.
            foreign_id (int): id of the process containing the entity.
        """

        self.foreign_entities[entity_name] = foreign_id<|MERGE_RESOLUTION|>--- conflicted
+++ resolved
@@ -28,12 +28,7 @@
         quantum_manager (QuantumManagerClient): local quantum manager client to communicate with server.
     """
 
-<<<<<<< HEAD
     def __init__(self, lookahead: int, stop_time=float('inf'), formalism=KET_STATE_FORMALISM,
-=======
-    def __init__(self, lookahead: int, stop_time=float('inf'),
-                 formalism=KET_STATE_FORMALISM,
->>>>>>> 0d5ce43b
                  qm_ip=None, qm_port=None):
         """Constructor for the ParallelTimeline class.
 
