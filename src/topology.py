--- conflicted
+++ resolved
@@ -417,16 +417,11 @@
                 time = self.path_difference
             else:
                 time = 2 * self.path_difference
-<<<<<<< HEAD
-        res = Photon.measure(encoding.time_bin["bases"][1], photon)
-        if res == 0:  # Early + Late
-=======
 
         if numpy.random.random_sample() < self.phase_error:
             quantum_state = list(numpy.multiply([1, -1], quantum_state))
 
         if quantum_state == [complex(math.sqrt(1/2)), complex(math.sqrt(1/2))]:  # Early + Late
->>>>>>> f8dd61d7
             if random <= 0.25:
                 time = 0
             elif random <= 0.5:
