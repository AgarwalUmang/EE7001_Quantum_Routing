--- conflicted
+++ resolved
@@ -839,10 +839,7 @@
         num_memories = kwargs.get("num_memories", 0)
         memory_params = kwargs.get("memory_params", None)
         self.memories = []
-<<<<<<< HEAD
-
-=======
->>>>>>> 5084f51e
+
         for _ in range(num_memories):
             memory = Memory("", timeline, **memory_params)
             self.memories.append(memory)
@@ -897,13 +894,12 @@
     def __init__(self, name, timeline, **kwargs):
         Entity.__init__(self, name, timeline)
         self.components = kwargs.get("components", {})
+        # cchannels: use dictionary store classical channels
+        #  { another node name : ClassicalChannel }
         self.cchannels = kwargs.get("cchannels", {})  # mapping of destination node names to classical channels
         self.qchannels = kwargs.get("qchannels", {})  # mapping of destination node names to quantum channels
         self.message = None  # temporary storage for message received through classical channel
         self.protocols = []
-        # cchannels: use dictionary store classical channels
-        #  { another node name : ClassicalChannel }
-        self.cchannels = {}
 
     def init(self):
         pass
