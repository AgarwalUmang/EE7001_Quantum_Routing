"""Model for single photon.

This module defines the Photon class for tracking individual photons.
Photons may be encoded directly with polarization or time bin schemes, or may herald the encoded state of single atom memories.
"""

from ..utils.encoding import polarization
from ..utils.quantum_state import QuantumState


class Photon():
<<<<<<< HEAD
    """Class for a single photon.

    Attributes:
        name (str): label for photon instance.
        wavelength (float): wavelength of photon (in nm).
        location (Entity): current location of photon.
        encoding_type (Dict[str, Any]): encoding type of photon (as defined in encoding module).
        quantum_state (QuantumState): quantum state of photon.
        is_null (bool): defines whether photon is real or a "ghost" photon (not detectable but used in memory encoding).
    """

    def __init__(self, name, **kwargs):
        """Constructor for the photon class.

        Args:
            name (str): name of the photon instance.
            timeline (Timeline): simulation timeline.

        Keyword Args:
            wavelength (int): wavelength of photon (in nm) (default 0).
            location (Entity): location of the photon.
            encoding_type (Dict[str, Any]): encoding type of photon (from encoding module) (default polarization).
            quantum_state (List[complex]): complex coefficients for photon's quantum state.
        """

=======
    def __init__(self, name, wavelength=0, location=None, encoding_type=polarization,
                 quantum_state=[complex(1), complex(0)]):
>>>>>>> 8451b153
        self.name = name
        self.wavelength = wavelength
        self.location = location
        self.encoding_type = encoding_type
        self.quantum_state = QuantumState()
        self.quantum_state.state = quantum_state
        # self.entangled_photons = [self]
        self.is_null = False

    def entangle(self, photon):
        """Method to entangle photons (see `QuantumState` module)."""

        self.quantum_state.entangle(photon.quantum_state)

    def random_noise(self):
        """Method to add random noise to photon's state (see `QuantumState` module)."""

        self.quantum_state.random_noise()

    def set_state(self, state):
        self.quantum_state.set_state(state)

    @staticmethod
    def measure(basis, photon):
        """Method to measure a photon (see `QuantumState` module).

        Args:
            basis (List[List[complex]]): basis (given as lists of complex coefficients) with which to measure the photon.
            photon (Photon): photon to measure.

        Returns:
            int: 0/1 value giving result of measurement in given basis.
        """

        return photon.quantum_state.measure(basis)

    @staticmethod
    def measure_multiple(basis, photons):
        """Method to measure 2 entangled photons (see `QuantumState` module).

        Args:
            basis (List[List[complex]]): basis (given as lists of complex coefficients) with which to measure the photons.
            photons (List[Photon]): list of 2 photons to measure.

        Returns:
            int: 0-3 value giving the result of measurement in given basis.
        """

        return QuantumState.measure_multiple(basis, [photons[0].quantum_state, photons[1].quantum_state])<|MERGE_RESOLUTION|>--- conflicted
+++ resolved
@@ -9,7 +9,6 @@
 
 
 class Photon():
-<<<<<<< HEAD
     """Class for a single photon.
 
     Attributes:
@@ -21,7 +20,8 @@
         is_null (bool): defines whether photon is real or a "ghost" photon (not detectable but used in memory encoding).
     """
 
-    def __init__(self, name, **kwargs):
+    def __init__(self, name, wavelength=0, location=None, encoding_type=polarization,
+                 quantum_state=[complex(1), complex(0)]):
         """Constructor for the photon class.
 
         Args:
@@ -34,11 +34,6 @@
             encoding_type (Dict[str, Any]): encoding type of photon (from encoding module) (default polarization).
             quantum_state (List[complex]): complex coefficients for photon's quantum state.
         """
-
-=======
-    def __init__(self, name, wavelength=0, location=None, encoding_type=polarization,
-                 quantum_state=[complex(1), complex(0)]):
->>>>>>> 8451b153
         self.name = name
         self.wavelength = wavelength
         self.location = location
